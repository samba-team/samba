--- conflicted
+++ resolved
@@ -32,29 +32,6 @@
  */
 static void usage(void)
 {
-<<<<<<< HEAD
-	printf("Usage: ctdb_control [options] <control>\n");
-	printf("\nControls:\n");
-	printf("  ping\n");
-	printf("  process-exists <vnn:pid>           see if a process exists\n");
-	printf("  status <vnn|all>                   show ctdb status on a node\n");
-	printf("  statusreset <vnn|all>              reset status on a node\n");
-	printf("  debug <vnn|all> <level>            set ctdb debug level on a node\n");
-	printf("  debuglevel                         display ctdb debug levels\n");
-	printf("  getvnnmap <vnn>                    display ctdb vnnmap\n");
-	printf("  setvnnmap <vnn> <generation> <numslots> <lmaster>*\n");
-	printf("  getdbmap <vnn>                     lists databases on a node\n");
-	printf("  getnodemap <vnn>                   lists nodes known to a ctdb daemon\n");
-	printf("  createdb <vnn> <dbname>            create a database\n");
-	printf("  catdb <vnn> <dbid>                 lists all keys in a remote tdb\n");
-	printf("  cpdb <fromvnn> <tovnn> <dbid>      lists all keys in a remote tdb\n");
-	printf("  setdmaster <vnn> <dbid> <dmaster>  sets new dmaster for all records in the database\n");
-	printf("  cleardb <vnn> <dbid>               deletes all records in a db\n");
-	printf("  writerecord <vnn> <dbid> <key> <data>\n");
-	printf("  getrecmode <vnn>                   get recovery mode\n");
-	printf("  setrecmode <vnn> <mode>            set recovery mode\n");
-	printf("  recover <vnn>                      recover the cluster\n");
-=======
 	printf(
 		"Usage: ctdb_control [options] <control>\n"
 		"\nControls:\n"
@@ -68,15 +45,16 @@
 		"  setvnnmap <vnn> <generation> <numslots> <lmaster>*\n"
 		"  getdbmap <vnn>                     lists databases on a node\n"
 		"  getnodemap <vnn>                   lists nodes known to a ctdb daemon\n"
+		"  createdb <vnn> <dbname>            create a database\n"
 		"  catdb <vnn> <dbid>                 lists all keys in a remote tdb\n"
 		"  cpdb <fromvnn> <tovnn> <dbid>      lists all keys in a remote tdb\n"
 		"  setdmaster <vnn> <dbid> <dmaster>  sets new dmaster for all records in the database\n"
 		"  cleardb <vnn> <dbid>               deletes all records in a db\n"
 		"  getrecmode <vnn>                   get recovery mode\n"
 		"  setrecmode <vnn> <mode>            set recovery mode\n"
+		"  writerecord <vnn> <dbid> <key> <data>\n"
 		"  recover <vnn>                      recover the cluster\n"
 		"  attach <dbname>                    attach a database\n");
->>>>>>> 317ad527
 	exit(1);
 }
 
@@ -943,6 +921,7 @@
 		{ "cpdb", control_cpdb },
 		{ "setvnnmap", control_setvnnmap },
 		{ "setdmaster", control_setdmaster },
+		{ "createdb", control_createdb },
 		{ "cleardb", control_cleardb },
 		{ "getrecmode", control_getrecmode },
 		{ "setrecmode", control_setrecmode },
@@ -950,6 +929,7 @@
 		{ "debug", control_debug },
 		{ "debuglevel", control_debuglevel },
 		{ "recover", control_recover },
+		{ "writerecord", control_writerecord },
 		{ "attach", control_attach },
 	};
 
@@ -986,51 +966,6 @@
 		exit(1);
 	}
 
-<<<<<<< HEAD
-	if (strcmp(control, "process-exists") == 0) {
-		ret = control_process_exists(ctdb, extra_argc-1, extra_argv+1);
-	} else if (strcmp(control, "status") == 0) {
-		ret = control_status(ctdb, extra_argc-1, extra_argv+1);
-	} else if (strcmp(control, "statusreset") == 0) {
-		ret = control_status_reset(ctdb, extra_argc-1, extra_argv+1);
-	} else if (strcmp(control, "getvnnmap") == 0) {
-		ret = control_getvnnmap(ctdb, extra_argc-1, extra_argv+1);
-	} else if (strcmp(control, "getdbmap") == 0) {
-		ret = control_getdbmap(ctdb, extra_argc-1, extra_argv+1);
-	} else if (strcmp(control, "getnodemap") == 0) {
-		ret = control_getnodemap(ctdb, extra_argc-1, extra_argv+1);
-	} else if (strcmp(control, "catdb") == 0) {
-		ret = control_catdb(ctdb, extra_argc-1, extra_argv+1);
-	} else if (strcmp(control, "cpdb") == 0) {
-		ret = control_cpdb(ctdb, extra_argc-1, extra_argv+1);
-	} else if (strcmp(control, "setvnnmap") == 0) {
-		ret = control_setvnnmap(ctdb, extra_argc-1, extra_argv+1);
-	} else if (strcmp(control, "setvnnmap") == 0) {
-		ret = control_setvnnmap(ctdb, extra_argc-1, extra_argv+1);
-	} else if (strcmp(control, "writerecord") == 0) {
-		ret = control_writerecord(ctdb, extra_argc-1, extra_argv+1);
-	} else if (strcmp(control, "setdmaster") == 0) {
-		ret = control_setdmaster(ctdb, extra_argc-1, extra_argv+1);
-	} else if (strcmp(control, "cleardb") == 0) {
-		ret = control_cleardb(ctdb, extra_argc-1, extra_argv+1);
-	} else if (strcmp(control, "createdb") == 0) {
-		ret = control_createdb(ctdb, extra_argc-1, extra_argv+1);
-	} else if (strcmp(control, "getrecmode") == 0) {
-		ret = control_getrecmode(ctdb, extra_argc-1, extra_argv+1);
-	} else if (strcmp(control, "setrecmode") == 0) {
-		ret = control_setrecmode(ctdb, extra_argc-1, extra_argv+1);
-	} else if (strcmp(control, "ping") == 0) {
-		ret = control_ping(ctdb, extra_argc-1, extra_argv+1);
-	} else if (strcmp(control, "debug") == 0) {
-		ret = control_debug(ctdb, extra_argc-1, extra_argv+1);
-	} else if (strcmp(control, "debuglevel") == 0) {
-		ret = control_debuglevel(ctdb, extra_argc-1, extra_argv+1);
-	} else if (strcmp(control, "recover") == 0) {
-		ret = control_recover(ctdb, extra_argc-1, extra_argv+1);
-	} else if (strcmp(control, "attach") == 0) {
-		ret = control_attach(ctdb, extra_argc-1, extra_argv+1);
-	} else {
-=======
 	for (i=0;i<ARRAY_SIZE(commands);i++) {
 		if (strcmp(control, commands[i].name) == 0) {
 			ret = commands[i].fn(ctdb, extra_argc-1, extra_argv+1);
@@ -1039,7 +974,6 @@
 	}
 
 	if (i == ARRAY_SIZE(commands)) {
->>>>>>> 317ad527
 		printf("Unknown control '%s'\n", control);
 		exit(1);
 	}
