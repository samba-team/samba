--- conflicted
+++ resolved
@@ -1580,35 +1580,20 @@
 		if ( is_disk_op )
 			become_root();
 			
-<<<<<<< HEAD
-		ret = smbrun(command, NULL);
-=======
 		if ( (ret = smbrun(command, NULL)) == 0 ) {
 			/* Tell everyone we updated smb.conf. */
 			message_send_all(conn_tdb_ctx(), MSG_SMB_CONF_UPDATED, NULL, 0, False, NULL);
 		}
->>>>>>> 0c420b3a
 		
 		if ( is_disk_op )
 			unbecome_root();
 			
 		/********* END SeDiskOperatorPrivilege BLOCK *********/
-<<<<<<< HEAD
 
 		DEBUG(3,("_srv_net_share_set_info: Running [%s] returned (%d)\n", command, ret ));		
 	
 		if ( ret != 0 )
 			return WERR_ACCESS_DENIED;
-
-		/* Tell everyone we updated smb.conf. */
-		message_send_all(conn_tdb_ctx(), MSG_SMB_CONF_UPDATED, NULL, 0, False, NULL);
-=======
-
-		DEBUG(3,("_srv_net_share_set_info: Running [%s] returned (%d)\n", command, ret ));		
-	
-		if ( ret != 0 )
-			return WERR_ACCESS_DENIED;
->>>>>>> 0c420b3a
 	} else {
 		DEBUG(10,("_srv_net_share_set_info: No change to share name (%s)\n", share_name ));
 	}
@@ -1739,18 +1724,12 @@
 	
 	if ( is_disk_op )
 		become_root();
-<<<<<<< HEAD
-
-	ret = smbrun(command, NULL);
-
-=======
 
 	if ( (ret = smbrun(command, NULL)) == 0 ) {
 		/* Tell everyone we updated smb.conf. */
 		message_send_all(conn_tdb_ctx(), MSG_SMB_CONF_UPDATED, NULL, 0, False, NULL);
 	}
 
->>>>>>> 0c420b3a
 	if ( is_disk_op )
 		unbecome_root();
 		
@@ -1760,10 +1739,6 @@
 
 	if ( ret != 0 )
 		return WERR_ACCESS_DENIED;
-<<<<<<< HEAD
-
-	/* Tell everyone we updated smb.conf. */
-	message_send_all(conn_tdb_ctx(), MSG_SMB_CONF_UPDATED, NULL, 0, False, NULL);
 
 	if (psd) {
 		if (!set_share_security(p->mem_ctx, share_name, psd)) {
@@ -1771,15 +1746,6 @@
 		}
 	}
 
-=======
-
-	if (psd) {
-		if (!set_share_security(p->mem_ctx, share_name, psd)) {
-			DEBUG(0,("_srv_net_share_add: Failed to add security info to share %s.\n", share_name ));
-		}
-	}
-
->>>>>>> 0c420b3a
 	/*
 	 * We don't call reload_services() here, the message will
 	 * cause this to be done before the next packet is read
@@ -1836,28 +1802,17 @@
 			lp_delete_share_cmd(), dyn_CONFIGFILE, lp_servicename(snum));
 
 	DEBUG(10,("_srv_net_share_del: Running [%s]\n", command ));
-<<<<<<< HEAD
 
 	/********* BEGIN SeDiskOperatorPrivilege BLOCK *********/
 	
 	if ( is_disk_op )
 		become_root();
 
-	ret = smbrun(command, NULL);
-
-=======
-
-	/********* BEGIN SeDiskOperatorPrivilege BLOCK *********/
-	
-	if ( is_disk_op )
-		become_root();
-
 	if ( (ret = smbrun(command, NULL)) == 0 ) {
 		/* Tell everyone we updated smb.conf. */
 		message_send_all(conn_tdb_ctx(), MSG_SMB_CONF_UPDATED, NULL, 0, False, NULL);
 	}
 
->>>>>>> 0c420b3a
 	if ( is_disk_op )
 		unbecome_root();
 		
@@ -1867,20 +1822,10 @@
 
 	if ( ret != 0 )
 		return WERR_ACCESS_DENIED;
-<<<<<<< HEAD
-
-	/* Tell everyone we updated smb.conf. */
-	message_send_all(conn_tdb_ctx(), MSG_SMB_CONF_UPDATED, NULL, 0, False, NULL);
 
 	/* Delete the SD in the database. */
 	delete_share_security(snum);
 
-=======
-
-	/* Delete the SD in the database. */
-	delete_share_security(snum);
-
->>>>>>> 0c420b3a
 	lp_killservice(snum);
 
 	return WERR_OK;
@@ -2116,13 +2061,8 @@
 		r_u->status = WERR_ACCESS_DENIED;
 		goto error_exit;
 	}
-<<<<<<< HEAD
-
-
-=======
-
-
->>>>>>> 0c420b3a
+
+
 	fsp = open_file_shared(conn, filename, &st, SET_DENY_MODE(DENY_NONE)|SET_OPEN_MODE(DOS_OPEN_RDWR),
 			(FILE_FAIL_IF_NOT_EXIST|FILE_EXISTS_OPEN), FILE_ATTRIBUTE_NORMAL, INTERNAL_OPEN_ONLY,
 			&access_mode, &action);
