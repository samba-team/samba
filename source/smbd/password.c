--- conflicted
+++ resolved
@@ -31,9 +31,6 @@
 /* users from session setup */
 static pstring session_users="";
 
-extern pstring global_myname;
-extern fstring global_myworkgroup;
-
 /* these are kept here to keep the string_combinations function simple */
 static char this_user[100]="";
 static char this_salt[100]="";
@@ -48,12 +45,6 @@
 ********************************************************************/
 void generate_next_challenge(char *challenge)
 {
-#if 0
-        /* 
-         * Leave this ifdef'd out while we test
-         * the new crypto random number generator.
-         * JRA.
-         */
 	unsigned char buf[16];
 	static int counter = 0;
 	struct timeval tval;
@@ -68,11 +59,7 @@
 
 	/* mash it up with md4 */
 	mdfour(buf, (unsigned char *)challenge, 8);
-#else
-        unsigned char buf[8];
-
-        generate_random_buffer(buf,8,False);
-#endif 
+
 	memcpy(saved_challenge, buf, 8);
 	memcpy(challenge,buf,8);
 	challenge_sent = True;
@@ -91,7 +78,7 @@
 /*******************************************************************
 get the last challenge sent
 ********************************************************************/
-BOOL last_challenge(unsigned char *challenge)
+BOOL last_challenge(char *challenge)
 {
   if (!challenge_sent) return(False);
   memcpy(challenge,saved_challenge,8);
@@ -341,28 +328,6 @@
 /****************************************************************************
 update the encrypted smbpasswd file from the plaintext username and password
 *****************************************************************************/
-<<<<<<< HEAD
-BOOL update_smbpassword_file( char *user, fstring password)
-{
-  struct smb_passwd *sampw;
-  BOOL ret;
-
-  become_root(0);
-  sampw = getsampwnam(user);
-  unbecome_root(0);
-
-  if(sampw == NULL)
-  {
-    DEBUG(0,("update_smbpassword_file: getsampwnam returned NULL\n"));
-    return False;
-  }
- 
-  /* Here, the flag is one, because we want to ignore the XXXXXXX'd out password */
-  ret = change_oem_password( sampw, password, True);
-  if (ret == False)
-    DEBUG(3,("update_smbpasswd_file: change_oem_password returned False\n"));
-
-=======
 BOOL update_smbpassword_file( struct passwd *pass, fstring password)
 {
   struct smb_passwd smbpw;
@@ -380,7 +345,6 @@
   if (ret == False)
     DEBUG(3,("update_smbpasswd_entry: change_oem_password returned False\n"));
  
->>>>>>> 5c818b6c
   return ret;
 }
 
@@ -947,71 +911,6 @@
 }
 
 /****************************************************************************
-<<<<<<< HEAD
- Do a specific test for an smb password being correct, given a smb_password and
- the lanman and NT responses.
-****************************************************************************/
-
-BOOL smb_password_ok(struct smb_passwd *smb_pass,
-                     uchar lm_pass[24], uchar nt_pass[24])
-{
-  uchar challenge[8];
-
-  if (!lm_pass || !smb_pass) return(False);
-
-  if(smb_pass->acct_ctrl & ACB_DISABLED)
-  {
-    DEBUG(3,("smb_password_ok: account for user %s was disabled.\n", smb_pass->smb_name));
-    return(False);
-  }
-
-  if (!last_challenge(challenge))
-  {
-    DEBUG(1,("smb_password_ok: no challenge done - password failed\n"));
-    return False;
-  }
-
-  DEBUG(4,("smb_password_ok: Checking SMB password for user %s\n", smb_pass->smb_name));
-
-  if ((Protocol >= PROTOCOL_NT1) && (smb_pass->smb_nt_passwd != NULL))
-  {
-    /* We have the NT MD4 hash challenge available - see if we can
-       use it (ie. does it exist in the smbpasswd file).
-     */
-    DEBUG(4,("smb_password_ok: Checking NT MD4 password\n"));
-    if (smb_password_check((char *)nt_pass, (uchar *)smb_pass->smb_nt_passwd, challenge))
-    {
-      DEBUG(4,("smb_password_ok: NT MD4 password check succeeded\n"));
-      return(True);
-    }
-    DEBUG(4,("smb_password_ok: NT MD4 password check failed\n"));
-  }
-
-  /* Try against the lanman password. smb_pass->smb_passwd == NULL means
-     no password, allow access. */
-
-  DEBUG(4,("Checking LM MD4 password\n"));
-
-  if((smb_pass->smb_passwd == NULL) && (smb_pass->acct_ctrl & ACB_PWNOTREQ))
-  {
-    DEBUG(4,("smb_password_ok: no password required for user %s\n", smb_pass->smb_name));
-    return True;
-  }
-
-  if((smb_pass->smb_passwd != NULL) && smb_password_check((char *)lm_pass, (uchar *)smb_pass->smb_passwd, challenge))
-  {
-    DEBUG(4,("smb_password_ok: LM MD4 password check succeeded\n"));
-    return(True);
-  }
-
-  DEBUG(4,("smb_password_ok: LM MD4 password check failed\n"));
-
-  return False;
-}
-
-/****************************************************************************
-=======
->>>>>>> 5c818b6c
 check if a username/password is OK
 ****************************************************************************/
 BOOL password_ok(char *user,char *password, int pwlen, struct passwd *pwd)
@@ -1019,14 +918,9 @@
   pstring pass2;
   int level = lp_passwordlevel();
   struct passwd *pass;
-<<<<<<< HEAD
-  uchar challenge[8];
-=======
   char challenge[8];
   BOOL update_encrypted = lp_update_encrypted();
->>>>>>> 5c818b6c
   struct smb_passwd *smb_pass;
-  BOOL update_encrypted = lp_update_encrypted();
   BOOL challenge_done = False;
 
   if (password) password[pwlen] = 0;
@@ -1073,8 +967,8 @@
 	  return(False);
 	}
 
-      smb_pass = getsampwnam(user);
-
+      /* non-null username indicates search by username not smb userid */
+      smb_pass = get_smbpwd_entry(user, 0);
       if (!smb_pass)
 	{
 	  DEBUG(3,("Couldn't find user %s in smb_passwd file.\n", user));
@@ -1088,13 +982,6 @@
 	  return(False);
 	}
 
-<<<<<<< HEAD
-      if(smb_password_ok( smb_pass, (unsigned char *)password,(uchar *)password))
-        {
-          update_protected_database(user,True);
-          return(True);
-        }
-=======
 	if (Protocol >= PROTOCOL_NT1)
 	{
 		/* We have the NT MD4 hash challenge available - see if we can
@@ -1115,7 +1002,6 @@
 	}
 
 	/* Try against the lanman password */
->>>>>>> 5c818b6c
 
       if (smb_password_check(password, 
 			     smb_pass->smb_passwd,
@@ -1230,13 +1116,8 @@
   if (password_check(password))
     {
       update_protected_database(user,True);
-<<<<<<< HEAD
-      if (update_encrypted)
-        update_smbpassword_file(user,password);
-=======
       if (pass && update_encrypted)
         update_smbpassword_file(pass,password);
->>>>>>> 5c818b6c
       return(True);
     }
 
@@ -1254,13 +1135,8 @@
   if (password_check(password))
     {
       update_protected_database(user,True);
-<<<<<<< HEAD
-      if (update_encrypted)
-        update_smbpassword_file(user,password);
-=======
       if (pass && update_encrypted)
         update_smbpassword_file(pass,password);
->>>>>>> 5c818b6c
       return(True);
     }
 
@@ -1281,13 +1157,8 @@
   if (string_combinations(password,password_check,level))
     {
       update_protected_database(user,True);
-<<<<<<< HEAD
-      if (update_encrypted)
-        update_smbpassword_file(user,password);
-=======
       if (pass && update_encrypted)
         update_smbpassword_file(pass,password);
->>>>>>> 5c818b6c
       return(True);
     }
 
@@ -1682,35 +1553,26 @@
   if (lp_use_rhosts())
     {
       char *home = get_home_dir(user);
-<<<<<<< HEAD
-      if (home) {
-	      extern int Client;
-	      slprintf(rhostsfile, sizeof(rhostsfile)-1, "%s/.rhosts", home);
-	      if (check_user_equiv(user,client_name(Client),rhostsfile))
-		      return(True);
-      }
-=======
       if (home)
 	{
 	  slprintf(rhostsfile, sizeof(rhostsfile)-1, "%s/.rhosts", home);
 	  if (check_user_equiv(user,client_name(),rhostsfile))
 	    return(True);
 	}
->>>>>>> 5c818b6c
     }
 
   return(False);
 }
 
 
-static struct cli_state pw_cli;
+static struct cli_state cli;
 
 /****************************************************************************
 return the client state structure
 ****************************************************************************/
 struct cli_state *server_client(void)
 {
-	return &pw_cli;
+	return &cli;
 }
 
 /****************************************************************************
@@ -1722,69 +1584,61 @@
 	struct in_addr dest_ip;
 	extern fstring local_machine;
 	char *p;
-        BOOL connected_ok = False;
-
-	if (!cli_initialise(&pw_cli))
+
+	if (!cli_initialise(&cli))
 		return NULL;
-
-        p = lp_passwordserver();
-        while(p && next_token( &p, desthost, LIST_SEP)) {
+	    
+	for (p=strtok(lp_passwordserver(),LIST_SEP); p ; p = strtok(NULL,LIST_SEP)) {
+		fstrcpy(desthost,p);
 		standard_sub_basic(desthost);
 		strupper(desthost);
 
                 if(!resolve_name( desthost, &dest_ip)) {
-<<<<<<< HEAD
-                        DEBUG(1,("server_cryptkey: Can't resolve address for %s\n",desthost));
-                        continue;
-                }
-=======
 			DEBUG(1,("server_cryptkey: Can't resolve address for %s\n",p));
 			continue;
 		}
->>>>>>> 5c818b6c
 
 		if (ismyip(dest_ip)) {
-			DEBUG(1,("Password server loop - disabling password server %s\n",desthost));
+			DEBUG(1,("Password server loop - disabling password server %s\n",p));
 			continue;
 		}
 
-		if (cli_connect(&pw_cli, desthost, &dest_ip)) {
-			DEBUG(3,("connected to password server %s\n",desthost));
-			connected_ok = True;
+		if (cli_connect(&cli, desthost, &dest_ip)) {
+			DEBUG(3,("connected to password server %s\n",p));
 			break;
 		}
 	}
 
-	if (!connected_ok) {
-		DEBUG(0,("password server not available\n"));
-		cli_shutdown(&pw_cli);
+	if (!p) {
+		DEBUG(1,("password server not available\n"));
+		cli_shutdown(&cli);
 		return NULL;
 	}
 
-	if (!cli_session_request(&pw_cli, desthost, 0x20, local_machine)) {
+	if (!cli_session_request(&cli, desthost, 0x20, local_machine)) {
 		DEBUG(1,("%s rejected the session\n",desthost));
-		cli_shutdown(&pw_cli);
+		cli_shutdown(&cli);
 		return NULL;
 	}
 
 	DEBUG(3,("got session\n"));
 
-	if (!cli_negprot(&pw_cli)) {
+	if (!cli_negprot(&cli)) {
 		DEBUG(1,("%s rejected the negprot\n",desthost));
-		cli_shutdown(&pw_cli);
+		cli_shutdown(&cli);
 		return NULL;
 	}
 
-	if (pw_cli.protocol < PROTOCOL_LANMAN2 ||
-	    !(pw_cli.sec_mode & 1)) {
+	if (cli.protocol < PROTOCOL_LANMAN2 ||
+	    !(cli.sec_mode & 1)) {
 		DEBUG(1,("%s isn't in user level security mode\n",desthost));
-		cli_shutdown(&pw_cli);
+		cli_shutdown(&cli);
 		return NULL;
 	}
 
 	DEBUG(3,("password server OK\n"));
 
-	return &pw_cli;
+	return &cli;
 }
 
 /****************************************************************************
@@ -1797,8 +1651,8 @@
 	extern fstring local_machine;
         static unsigned char badpass[24];
 
-	if (!pw_cli.initialised) {
-		DEBUG(1,("password server %s is not connected\n", pw_cli.desthost));
+	if (!cli.initialised) {
+		DEBUG(1,("password server %s is not connected\n", cli.desthost));
 		return(False);
 	}  
 
@@ -1819,19 +1673,6 @@
          * need to detect this as some versions of NT4.x are broken. JRA.
          */
 
-<<<<<<< HEAD
-        if (cli_session_setup(&pw_cli, user, (char *)badpass, sizeof(badpass), 
-                              (char *)badpass, sizeof(badpass), domain)) {
-	  if ((SVAL(pw_cli.inbuf,smb_vwv2) & 1) == 0) {
-            DEBUG(0,("server_validate: password server %s allows users as non-guest \
-with a bad password.\n", pw_cli.desthost));
-            DEBUG(0,("server_validate: This is broken (and insecure) behaviour. Please do not \
-use this machine as the password server.\n"));
-            cli_ulogoff(&pw_cli);
-            return False;
-          }
-          cli_ulogoff(&pw_cli);
-=======
         if (cli_session_setup(&cli, user, (char *)badpass, sizeof(badpass), 
                               (char *)badpass, sizeof(badpass), domain)) {
           if ((SVAL(cli.inbuf,smb_vwv2) & 1) == 0) {
@@ -1843,7 +1684,6 @@
             return False;
           }
           cli_ulogoff(&cli);
->>>>>>> 5c818b6c
         }
 
         /*
@@ -1851,32 +1691,18 @@
          * not guest enabled, we can try with the real password.
          */
 
-<<<<<<< HEAD
-	if (!cli_session_setup(&pw_cli, user, pass, passlen, ntpass, ntpasslen, domain)) {
-		DEBUG(1,("password server %s rejected the password\n", pw_cli.desthost));
-=======
 	if (!cli_session_setup(&cli, user, pass, passlen, ntpass, ntpasslen, domain)) {
 		DEBUG(1,("password server %s rejected the password\n", cli.desthost));
->>>>>>> 5c818b6c
 		return False;
 	}
 
 	/* if logged in as guest then reject */
-<<<<<<< HEAD
-	if ((SVAL(pw_cli.inbuf,smb_vwv2) & 1) != 0) {
-		DEBUG(1,("password server %s gave us guest only\n", pw_cli.desthost));
-                cli_ulogoff(&pw_cli);
-		return(False);
-	}
-
-=======
 	if ((SVAL(cli.inbuf,smb_vwv2) & 1) != 0) {
 		DEBUG(0,("password server %s gave us guest only\n", cli.desthost));
 		return(False);
 	}
 
 
->>>>>>> 5c818b6c
         /*
          * This patch from Rob Nielsen <ran@adc.com> makes doing
          * the NetWksaUserLogon a dynamic, rather than compile-time
@@ -1887,39 +1713,6 @@
          */
 
 	if (lp_net_wksta_user_logon()) {
-<<<<<<< HEAD
-		DEBUG(3,("trying NetWkstaUserLogon with password server %s\n", pw_cli.desthost));
-
-                if (!cli_send_tconX(&pw_cli, "IPC$", "IPC", "", 1)) {
-                        DEBUG(0,("password server %s refused IPC$ connect\n", pw_cli.desthost));
-                        cli_ulogoff(&pw_cli);
-                        return False;
-                }
-
-		if (!cli_NetWkstaUserLogon(&pw_cli,user,local_machine)) {
-			DEBUG(0,("password server %s failed NetWkstaUserLogon\n", pw_cli.desthost));
-			cli_tdis(&pw_cli);
-                        cli_ulogoff(&pw_cli);
-			return False;
-		}
-
-		if (pw_cli.privilages == 0) {
-			DEBUG(0,("password server %s gave guest privilages\n", pw_cli.desthost));
-			cli_tdis(&pw_cli);
-                        cli_ulogoff(&pw_cli);
-			return False;
-		}
-
-		if (!strequal(pw_cli.eff_name, user)) {
-			DEBUG(0,("password server %s gave different username %s\n", 
-			 	pw_cli.desthost,
-			 	pw_cli.eff_name));
-			cli_tdis(&pw_cli);
-                        cli_ulogoff(&pw_cli);
-			return False;
-		}
-                cli_tdis(&pw_cli);
-=======
 		DEBUG(3,("trying NetWkstaUserLogon with password server %s\n", cli.desthost));
 	        if (!cli_send_tconX(&cli, "IPC$", "IPC", "", 1)) {
                         DEBUG(0,("password server %s refused IPC$ connect\n", cli.desthost));
@@ -1946,276 +1739,15 @@
 			return False;
 		}
 	        cli_tdis(&cli);
->>>>>>> 5c818b6c
 	}
         else {
-		DEBUG(3,("skipping NetWkstaUserLogon with password server %s\n", pw_cli.desthost));
+		DEBUG(3,("skipping NetWkstaUserLogon with password server %s\n", cli.desthost));
         }
 
-	DEBUG(3,("password server %s accepted the password\n", pw_cli.desthost));
-
-<<<<<<< HEAD
-        cli_ulogoff(&pw_cli);
-=======
+	DEBUG(3,("password server %s accepted the password\n", cli.desthost));
+
         cli_ulogoff(&cli);
->>>>>>> 5c818b6c
 
 	return(True);
 }
 
-/***********************************************************************
- Do the same as security=server, but using NT Domain calls and a session
- key from the machine password.
-************************************************************************/
-
-BOOL domain_client_validate( char *user, char *domain, 
-                             char *smb_apasswd, int smb_apasslen, 
-                             char *smb_ntpasswd, int smb_ntpasslen)
-{
-  unsigned char local_challenge[8];
-  unsigned char local_lm_response[24];
-  unsigned char local_nt_reponse[24];
-  unsigned char machine_passwd[16];
-  time_t lct;
-  fstring remote_machine;
-  char *p;
-  struct in_addr dest_ip;
-  NET_ID_INFO_CTR ctr;
-  NET_USER_INFO_3 info3;
-  struct cli_state cli;
-  uint32 smb_uid_low;
-  BOOL connected_ok = False;
-
-  /* 
-   * Check that the requested domain is not our own machine name.
-   * If it is, we should never check the PDC here, we use our own local
-   * password file.
-   */
-
-  if(strequal( domain, global_myname)) {
-    DEBUG(3,("domain_client_validate: Requested domain was for this machine.\n"));
-    return False;
-  }
-
-  /*
-   * Next, check that the passwords given were encrypted.
-   */
-
-  if(smb_apasslen != 24 || smb_ntpasslen != 24) {
-
-    /*
-     * Not encrypted - do so.
-     */
-
-    DEBUG(3,("domain_client_validate: User passwords not in encrypted format.\n"));
-    generate_random_buffer( local_challenge, 8, False);
-    SMBencrypt( (uchar *)smb_apasswd, local_challenge, local_lm_response);
-    SMBNTencrypt((uchar *)smb_ntpasswd, local_challenge, local_nt_reponse);
-    smb_apasslen = 24;
-    smb_ntpasslen = 24;
-    smb_apasswd = (char *)local_lm_response;
-    smb_ntpasswd = (char *)local_nt_reponse;
-  } else {
-
-    /*
-     * Encrypted - get the challenge we sent for these
-     * responses.
-     */
-
-    if (!last_challenge(local_challenge)) {
-      DEBUG(0,("domain_client_validate: no challenge done - password failed\n"));
-      return False;
-    }
-  }
-
-  become_root(False);
-
-  /*
-   * Get the machine account password.
-   */
-  if(!machine_password_lock( global_myworkgroup, global_myname, False)) {
-    DEBUG(0,("domain_client_validate: unable to open the machine account password file for \
-machine %s in domain %s.\n", global_myname, global_myworkgroup ));
-    return False;
-  }
-
-  if(get_machine_account_password( machine_passwd, &lct) == False) {
-    DEBUG(0,("domain_client_validate: unable to read the machine account password for \
-machine %s in domain %s.\n", global_myname, global_myworkgroup ));
-    machine_password_unlock();
-    return False;
-  }
-
-  machine_password_unlock();
-
-  unbecome_root(False);
-
-  /* 
-   * Here we should check the last change time to see if the machine
-   * password needs changing..... TODO... JRA. 
-   */
-
-  /*
-   * At this point, smb_apasswd points to the lanman response to
-   * the challenge in local_challenge, and smb_ntpasswd points to
-   * the NT response to the challenge in local_challenge. Ship
-   * these over the secure channel to a domain controller and
-   * see if they were valid.
-   */
-
-  memset(&cli, '\0', sizeof(struct cli_state));
-  if(cli_initialise(&cli) == False) {
-    DEBUG(0,("domain_client_validate: unable to initialize client connection.\n"));
-    return False;
-  }
-
-  /*
-   * Treat each name in the 'password server =' line as a potential
-   * PDC/BDC. Contact each in turn and try and authenticate.
-   */
-
-  p = lp_passwordserver();
-  while(p && next_token( &p, remote_machine, LIST_SEP)) {                       
-
-    standard_sub_basic(remote_machine);
-    strupper(remote_machine);
- 
-    if(!resolve_name( remote_machine, &dest_ip)) {
-      DEBUG(1,("domain_client_validate: Can't resolve address for %s\n", remote_machine));
-      continue;
-    }   
-    
-    if (ismyip(dest_ip)) {
-      DEBUG(1,("domain_client_validate: Password server loop - not using password server %s\n",remote_machine));
-      continue;
-    }
-      
-    if (!cli_connect(&cli, remote_machine, &dest_ip)) {
-      DEBUG(0,("domain_client_validate: unable to connect to SMB server on \
-machine %s. Error was : %s.\n", remote_machine, cli_errstr(&cli) ));
-      continue;
-    }
-    
-    if (!cli_session_request(&cli, remote_machine, 0x20, global_myname)) {
-      DEBUG(0,("domain_client_validate: machine %s rejected the session setup. \
-Error was : %s.\n", remote_machine, cli_errstr(&cli) ));
-      cli_shutdown(&cli);
-      continue;
-    }
-    
-    cli.protocol = PROTOCOL_NT1;
-
-    if (!cli_negprot(&cli)) {
-      DEBUG(0,("domain_client_validate: machine %s rejected the negotiate protocol. \
-Error was : %s.\n", remote_machine, cli_errstr(&cli) ));
-      cli_shutdown(&cli);
-      continue;
-    }
-    
-    if (cli.protocol != PROTOCOL_NT1) {
-      DEBUG(0,("domain_client_validate: machine %s didn't negotiate NT protocol.\n",
-                     remote_machine));
-      cli_shutdown(&cli);
-      continue;
-    }
-
-    /* 
-     * Do an anonymous session setup.
-     */
-
-    if (!cli_session_setup(&cli, "", "", 0, "", 0, "")) {
-      DEBUG(0,("domain_client_validate: machine %s rejected the session setup. \
-Error was : %s.\n", remote_machine, cli_errstr(&cli) ));
-      cli_shutdown(&cli);
-      continue;
-    }      
-
-    if (!(cli.sec_mode & 1)) {
-      DEBUG(1,("domain_client_validate: machine %s isn't in user level security mode\n",
-                 remote_machine));
-      cli_shutdown(&cli);
-      continue;
-    }
-
-    if (!cli_send_tconX(&cli, "IPC$", "IPC", "", 1)) {
-      DEBUG(0,("domain_client_validate: machine %s rejected the tconX on the IPC$ share. \
-Error was : %s.\n", remote_machine, cli_errstr(&cli) ));
-      cli_shutdown(&cli);
-      continue;
-    }
-
-    /*
-     * We have an anonymous connection to IPC$.
-     */
-    connected_ok = True;
-    break;
-  }
-
-  if (!connected_ok) {
-    DEBUG(0,("domain_client_validate: Domain password server not available.\n"));
-    cli_shutdown(&cli);
-    return False;
-  }
-
-  /*
-   * Ok - we have an anonymous connection to the IPC$ share.
-   * Now start the NT Domain stuff :-).
-   */
-
-  if(cli_nt_session_open(&cli, PIPE_NETLOGON, False) == False) {
-    DEBUG(0,("domain_client_validate: unable to open the domain client session to \
-machine %s. Error was : %s.\n", remote_machine, cli_errstr(&cli)));
-    cli_nt_session_close(&cli);
-    cli_ulogoff(&cli);
-    cli_shutdown(&cli);
-    return False; 
-  }
-
-  if(cli_nt_setup_creds(&cli, machine_passwd) == False) {
-    DEBUG(0,("domain_client_validate: unable to setup the PDC credentials to machine \
-%s. Error was : %s.\n", remote_machine, cli_errstr(&cli)));
-    cli_nt_session_close(&cli);
-    cli_ulogoff(&cli);
-    cli_shutdown(&cli);
-    return False;
-  }
-
-  /* We really don't care what LUID we give the user. */
-  generate_random_buffer( (unsigned char *)&smb_uid_low, 4, False);
-
-  if(cli_nt_login_network(&cli, domain, user, smb_uid_low, (char *)local_challenge,
-                          smb_apasswd, smb_ntpasswd, &ctr, &info3) == False) {
-    DEBUG(0,("domain_client_validate: unable to validate password for user %s in domain \
-%s to Domain controller %s. Error was %s.\n", user, domain, remote_machine, cli_errstr(&cli)));
-    cli_nt_session_close(&cli);
-    cli_ulogoff(&cli);
-    cli_shutdown(&cli);
-    return False;
-  }
-
-  /*
-   * Here, if we really want it, we have lots of info about the user in info3.
-   */
-
-#if 0
-  /* 
-   * We don't actually need to do this - plus it fails currently with
-   * NT_STATUS_INVALID_INFO_CLASS - we need to know *exactly* what to
-   * send here. JRA.
-   */
-
-  if(cli_nt_logoff(&cli, &ctr) == False) {
-    DEBUG(0,("domain_client_validate: unable to log off user %s in domain \
-%s to Domain controller %s. Error was %s.\n", user, domain, remote_machine, cli_errstr(&cli)));        
-    cli_nt_session_close(&cli);
-    cli_ulogoff(&cli);
-    cli_shutdown(&cli);
-    return False;
-  }
-#endif /* 0 */
-
-  cli_nt_session_close(&cli);
-  cli_ulogoff(&cli);
-  cli_shutdown(&cli);
-  return True;
-}