--- conflicted
+++ resolved
@@ -98,9 +98,6 @@
 					    ent);
 	config->db[i]->hdb_close(context, config->db[i]);
 
-<<<<<<< HEAD
-	if (ret == 0) {
-=======
 	switch (ret) {
 	case HDB_ERR_WRONG_REALM:
 	    /*
@@ -109,21 +106,6 @@
 	     * between trusts.
 	     */
 	    /* fall through */
-	case 0:
->>>>>>> 66dd6c46
-	    if (db)
-		*db = config->db[i];
-	    *h = ent;
-            ent = NULL;
-            goto out;
-<<<<<<< HEAD
-	}
-    }
-
-    ret = HDB_ERR_NOENTRY;
-    krb5_set_error_message(context, ret, "no such entry found in hdb");
-
-=======
 
 	case HDB_ERR_NOENTRY:
 	    /* Check the other databases */
@@ -144,7 +126,6 @@
     if (ret == HDB_ERR_NOENTRY) {
 	krb5_set_error_message(context, ret, "no such entry found in hdb");
     }
->>>>>>> 66dd6c46
 out:
     krb5_free_principal(context, enterprise_principal);
     free(ent);
