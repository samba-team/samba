mkinclude auth/config.mk
mkinclude ldap/config.mk
mkinclude security/config.mk
mkinclude wbclient/config.mk

[SUBSYSTEM::LIBSAMBA-ERRORS]

LIBSAMBA-ERRORS_OBJ_FILES = $(addprefix libcli/util/, doserr.o errormap.o nterr.o)

PUBLIC_HEADERS += $(addprefix libcli/, util/error.h util/ntstatus.h util/doserr.h util/werror.h)

[SUBSYSTEM::LIBCLI_LSA]
PRIVATE_PROTO_HEADER = util/clilsa.h
PUBLIC_DEPENDENCIES = RPC_NDR_LSA
PRIVATE_DEPENDENCIES = LIBSECURITY

LIBCLI_LSA_OBJ_FILES = libcli/util/clilsa.o

[SUBSYSTEM::LIBCLI_COMPOSITE]
PRIVATE_PROTO_HEADER = composite/proto.h
PUBLIC_DEPENDENCIES = LIBEVENTS

LIBCLI_COMPOSITE_OBJ_FILES = libcli/composite/composite.o

[SUBSYSTEM::LIBCLI_SMB_COMPOSITE]
PRIVATE_PROTO_HEADER = smb_composite/proto.h
PUBLIC_DEPENDENCIES = LIBCLI_COMPOSITE CREDENTIALS gensec LIBCLI_RESOLVE

LIBCLI_SMB_COMPOSITE_OBJ_FILES = $(addprefix libcli/smb_composite/, \
	loadfile.o \
	savefile.o \
	connect.o \
	sesssetup.o \
	fetchfile.o \
	appendacl.o \
	fsinfo.o)


[SUBSYSTEM::NDR_NBT_BUF]
PRIVATE_PROTO_HEADER = nbt/nbtname.h

NDR_NBT_BUF_OBJ_FILES = libcli/nbt/nbtname.o

[SUBSYSTEM::LIBCLI_NBT]
PRIVATE_PROTO_HEADER = nbt/nbt_proto.h
PUBLIC_DEPENDENCIES = LIBNDR NDR_NBT LIBCLI_COMPOSITE LIBEVENTS \
	NDR_SECURITY samba-socket LIBSAMBA-UTIL

LIBCLI_NBT_OBJ_FILES = $(addprefix libcli/nbt/, \
	nbtsocket.o \
	namequery.o \
	nameregister.o \
	namerefresh.o \
	namerelease.o)

[PYTHON::python_libcli_nbt]
SWIG_FILE = swig/libcli_nbt.i
PUBLIC_DEPENDENCIES = LIBCLI_NBT DYNCONFIG LIBSAMBA-HOSTCONFIG

python_libcli_nbt_OBJ_FILES = libcli/swig/libcli_nbt_wrap.o

[PYTHON::python_libcli_smb]
SWIG_FILE = swig/libcli_smb.i
PUBLIC_DEPENDENCIES = LIBCLI_SMB DYNCONFIG LIBSAMBA-HOSTCONFIG

python_libcli_smb_OBJ_FILES = libcli/swig/libcli_smb_wrap.o

[SUBSYSTEM::LIBCLI_DGRAM]
PUBLIC_DEPENDENCIES = LIBCLI_NBT LIBNDR LIBCLI_RESOLVE

LIBCLI_DGRAM_OBJ_FILES = $(addprefix libcli/dgram/, \
	dgramsocket.o \
	mailslot.o \
	netlogon.o \
	ntlogon.o \
	browse.o)

[SUBSYSTEM::LIBCLI_CLDAP]
PUBLIC_DEPENDENCIES = LIBCLI_LDAP
PRIVATE_DEPENDENCIES = LIBSAMBA-UTIL LIBLDB

<<<<<<< HEAD
LIBCLI_CLDAP_OBJ_FILES = libcli/cldap/cldap.o
PUBLIC_HEADERS += libcli/cldap/cldap.h
=======
# PUBLIC_HEADERS += libcli/cldap/cldap.h
>>>>>>> 1f474f4a

[SUBSYSTEM::LIBCLI_WREPL]
PRIVATE_PROTO_HEADER = wrepl/winsrepl_proto.h
PUBLIC_DEPENDENCIES = NDR_WINSREPL samba-socket LIBCLI_RESOLVE LIBEVENTS \
					  LIBPACKET LIBNDR

LIBCLI_WREPL_OBJ_FILES = libcli/wrepl/winsrepl.o

[SUBSYSTEM::LIBCLI_RESOLVE]
PRIVATE_PROTO_HEADER = resolve/proto.h
PUBLIC_DEPENDENCIES = NDR_NBT

LIBCLI_RESOLVE_OBJ_FILES = libcli/resolve/resolve.o

[SUBSYSTEM::LP_RESOLVE]
PRIVATE_PROTO_HEADER = resolve/lp_proto.h
<<<<<<< HEAD
PRIVATE_DEPENDENCIES = LIBCLI_NBT LIBSAMBA-CONFIG LIBNETIF 
=======
OBJ_FILES = \
	resolve/bcast.o \
	resolve/nbtlist.o \
	resolve/wins.o \
	resolve/host.o \
	resolve/resolve_lp.o
PRIVATE_DEPENDENCIES = LIBCLI_NBT LIBSAMBA-HOSTCONFIG LIBNETIF 
>>>>>>> 1f474f4a

LP_RESOLVE_OBJ_FILES = $(addprefix libcli/resolve/, \
					  bcast.o nbtlist.o wins.o \
					  host.o resolve_lp.o)

[SUBSYSTEM::LIBCLI_FINDDCS]
PRIVATE_PROTO_HEADER = finddcs.h
PUBLIC_DEPENDENCIES = LIBCLI_NBT MESSAGING

LIBCLI_FINDDCS_OBJ_FILES = libcli/finddcs.o

[SUBSYSTEM::LIBCLI_SMB]
PRIVATE_PROTO_HEADER = libcli_proto.h
PUBLIC_DEPENDENCIES = LIBCLI_RAW LIBSAMBA-ERRORS LIBCLI_AUTH \
	LIBCLI_SMB_COMPOSITE LIBCLI_NBT LIBSECURITY LIBCLI_RESOLVE \
	LIBCLI_DGRAM LIBCLI_SMB2 LIBCLI_FINDDCS samba-socket

LIBCLI_SMB_OBJ_FILES = $(addprefix libcli/, \
		clireadwrite.o \
		cliconnect.o \
		clifile.o \
		clilist.o \
		clitrans2.o \
		climessage.o \
		clideltree.o)

# PUBLIC_HEADERS += libcli/libcli.h

[SUBSYSTEM::LIBCLI_RAW]
PRIVATE_PROTO_HEADER = raw/raw_proto.h
PRIVATE_DEPENDENCIES = LIBCLI_COMPOSITE LP_RESOLVE gensec LIBCLI_RESOLVE LIBSECURITY LIBNDR
#LDFLAGS = $(LIBCLI_SMB_COMPOSITE_OUTPUT)
PUBLIC_DEPENDENCIES = samba-socket LIBPACKET gensec LIBCRYPTO CREDENTIALS 

LIBCLI_RAW_OBJ_FILES = $(addprefix libcli/raw/, rawfile.o smb_signing.o clisocket.o \
					  clitransport.o clisession.o clitree.o clierror.o rawrequest.o \
					  rawreadwrite.o rawsearch.o rawsetfileinfo.o raweas.o rawtrans.o \
					  clioplock.o rawnegotiate.o rawfsinfo.o rawfileinfo.o rawnotify.o \
					  rawioctl.o rawacl.o rawdate.o rawlpq.o rawshadow.o)

mkinclude smb2/config.mk<|MERGE_RESOLUTION|>--- conflicted
+++ resolved
@@ -79,12 +79,8 @@
 PUBLIC_DEPENDENCIES = LIBCLI_LDAP
 PRIVATE_DEPENDENCIES = LIBSAMBA-UTIL LIBLDB
 
-<<<<<<< HEAD
 LIBCLI_CLDAP_OBJ_FILES = libcli/cldap/cldap.o
-PUBLIC_HEADERS += libcli/cldap/cldap.h
-=======
 # PUBLIC_HEADERS += libcli/cldap/cldap.h
->>>>>>> 1f474f4a
 
 [SUBSYSTEM::LIBCLI_WREPL]
 PRIVATE_PROTO_HEADER = wrepl/winsrepl_proto.h
@@ -101,17 +97,7 @@
 
 [SUBSYSTEM::LP_RESOLVE]
 PRIVATE_PROTO_HEADER = resolve/lp_proto.h
-<<<<<<< HEAD
-PRIVATE_DEPENDENCIES = LIBCLI_NBT LIBSAMBA-CONFIG LIBNETIF 
-=======
-OBJ_FILES = \
-	resolve/bcast.o \
-	resolve/nbtlist.o \
-	resolve/wins.o \
-	resolve/host.o \
-	resolve/resolve_lp.o
 PRIVATE_DEPENDENCIES = LIBCLI_NBT LIBSAMBA-HOSTCONFIG LIBNETIF 
->>>>>>> 1f474f4a
 
 LP_RESOLVE_OBJ_FILES = $(addprefix libcli/resolve/, \
 					  bcast.o nbtlist.o wins.o \
